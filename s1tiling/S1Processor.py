#!/usr/bin/env python3
# -*- coding: utf-8 -*-
# =========================================================================
#   Program:   S1Processor
#
#   Copyright 2017-2020 (c) CESBIO. All rights reserved.
#
#   This file is part of S1Tiling project
#       https://gitlab.orfeo-toolbox.org/s1-tiling/s1tiling
#
#   Licensed under the Apache License, Version 2.0 (the "License");
#   you may not use this file except in compliance with the License.
#   You may obtain a copy of the License at
#
#       http://www.apache.org/licenses/LICENSE-2.0
#
#   Unless required by applicable law or agreed to in writing, software
#   distributed under the License is distributed on an "AS IS" BASIS,
#   WITHOUT WARRANTIES OR CONDITIONS OF ANY KIND, either express or implied.
#   See the License for the specific language governing permissions and
#   limitations under the License.
#
# =========================================================================
#
# Authors: Thierry KOLECK (CNES)
#          Luc HERMITTE (CS Group)
#
# =========================================================================

"""
S1Tiling Command Line Interface

Usage: S1Processor [OPTIONS] CONFIGFILE

  On demand Ortho-rectification of Sentinel-1 data on Sentinel-2 grid.

  It performs the following steps:
   1- Download S1 images from S1 data provider (through eodag)
   2- Calibrate the S1 images to gamma0
   3- Orthorectify S1 images and cut their on geometric tiles
   4- Concatenate images from the same orbit on the same tile
   5- Build mask files

  Parameters have to be set by the user in the S1Processor.cfg file

Options:
  --version  Show the version and exit.
  --help     Show this message and exit.
  --dryrun    Display the processing shall would be realized, but none is done.
  --debug-otb Investigation mode were OTB Applications are directly used without Dask
              in order to run them through gdb for instance.
  --graphs    Generate task graphs showing the processing flow that need to be done.
"""

from __future__ import absolute_import, print_function, unicode_literals

import logging
import os
import sys
import click
from distributed.scheduler import KilledWorker
from dask.distributed import Client, LocalCluster

from s1tiling.libs.S1FileManager import S1FileManager
# from libs import S1FilteringProcessor
from s1tiling.libs import Utils
from s1tiling.libs.configuration import Configuration
from s1tiling.libs.otbpipeline import FirstStep, PipelineDescriptionSequence
from s1tiling.libs.otbwrappers import AnalyseBorders, Calibrate, CutBorders, OrthoRectify, Concatenate, BuildBorderMask, SmoothBorderMask

# Graphs
from s1tiling.libs.vis import SimpleComputationGraph

logger = None
# logger = logging.getLogger('s1tiling')



def remove_files(files):
    """
    Removes the files from the disk
    """
    logger.debug("Remove %s", files)
    for file_it in files:
        if os.path.exists(file_it):
            os.remove(file_it)


def extract_tiles_to_process(cfg, s1_file_manager):
    """
    Deduce from the configuration all the tiles that need to be processed.
    """
    tiles_to_process = []

    all_requested = False

    for tile in cfg.tile_list:
        if tile == "ALL":
            all_requested = True
            break
        elif True:  # s1_file_manager.tile_exists(tile):
            tiles_to_process.append(tile)
        else:
            logger.info("Tile %s does not exist, skipping ...", tile)
    logger.info('Requested tiles: %s', cfg.tile_list)

    # We can not require both to process all tiles covered by downloaded products
    # and and download all tiles

    if all_requested:
        if cfg.download and "ALL" in cfg.roi_by_tiles:
            logger.critical("Can not request to download 'ROI_by_tiles : ALL' if 'Tiles : ALL'."
                    + " Change either value or deactivate download instead")
            sys.exit(1)
        else:
            tiles_to_process = s1_file_manager.get_tiles_covered_by_products()
            logger.info("All tiles for which more than %s%% of the surface is covered by products will be produced: %s",
                    100 * cfg.TileToProductOverlapRatio, tiles_to_process)

    return tiles_to_process


def check_tiles_to_process(tiles_to_process, s1_file_manager):
    """
    Search the SRTM tiles required to process the tiles to process.
    """
    needed_srtm_tiles = []
    tiles_to_process_checked = []  # TODO: don't they exactly match tiles_to_process?

    # Analyse SRTM coverage for MGRS tiles to be processed
    srtm_tiles_check = s1_file_manager.check_srtm_coverage(tiles_to_process)

    # For each MGRS tile to process
    for tile in tiles_to_process:
        logger.info("Check SRTM coverage for %s", tile)
        # Get SRTM tiles coverage statistics
        srtm_tiles = srtm_tiles_check[tile]
        current_coverage = 0
        current_needed_srtm_tiles = []
        # Compute global coverage
        for (srtm_tile, coverage) in srtm_tiles:
            current_needed_srtm_tiles.append(srtm_tile)
            current_coverage += coverage
        # If SRTM coverage of MGRS tile is enough, process it
        needed_srtm_tiles += current_needed_srtm_tiles
        tiles_to_process_checked.append(tile)
        if current_coverage < 1.:
            logger.warning("Tile %s has insuficient SRTM coverage (%s%%)",
                    tile, 100 * current_coverage)

    # Remove duplicates
    needed_srtm_tiles = list(set(needed_srtm_tiles))
    return tiles_to_process_checked, needed_srtm_tiles


def check_srtm_tiles(cfg, srtm_tiles):
    """
    Check the SRTM tiles exist on disk.
    """
    res = True
    for srtm_tile in srtm_tiles:
        tile_path = os.path.join(cfg.srtm, srtm_tile)
        if not os.path.exists(tile_path):
            res = False
            logger.critical("%s is missing!", tile_path)
    return res


def clean_logs(config, nb_workers):
    """
    Clean all the log files.
    Meant to be called once, at startup
    """
    filenames = []
    for _, cfg in config['handlers'].items():
        if 'filename' in cfg and '%' in cfg['filename']:
            pattern = cfg['filename'] % ('worker-%s',)
            filenames += [pattern%(w,) for w in range(nb_workers)]
    remove_files(filenames)


def setup_worker_logs(config, dask_worker):
    """
    Set-up the logger on Dask Worker.
    """
    d_logger = logging.getLogger('distributed.worker')
    r_logger = logging.getLogger()
    old_handlers = d_logger.handlers[:]

    for _, cfg in config['handlers'].items():
        if 'filename' in cfg and '%' in cfg['filename']:
            cfg['mode']     = 'a'  # Make sure to not reset worker log file
            cfg['filename'] = cfg['filename'] % ('worker-' + str(dask_worker.name),)

    logging.config.dictConfig(config)
    # Restore old dask.distributed handlers, and inject them in root handler as well
    for hdlr in old_handlers:
        d_logger.addHandler(hdlr)
        r_logger.addHandler(hdlr)  # <-- this way we send s1tiling messages to dask channel

    # From now on, redirect stdout/stderr messages to s1tiling
    Utils.RedirectStdToLogger(logging.getLogger('s1tiling'))


def process_one_tile(
        tile_name, tile_idx, tiles_nb,
        s1_file_manager, pipelines, client,
        searched_items_per_page,
        debug_otb=False, dryrun=False, do_watch_ram=False, debug_tasks=False):
    """
    Process one S2 tile.

    I.E. run the OTB pipeline on all the S1 images that match the S2 tile.
    """
    s1_file_manager.ensure_tile_workspaces_exist(tile_name)

    logger.info("Processing tile %s (%s/%s)", tile_name, tile_idx + 1, tiles_nb)

    s1_file_manager.keep_X_latest_S1_files(1000)

    with Utils.ExecutionTimer("Downloading images related to " + tile_name, True):
        s1_file_manager.download_images(tiles=tile_name,
                searched_items_per_page=searched_items_per_page, dryrun=dryrun)

    with Utils.ExecutionTimer("Intersecting raster list w/ " + tile_name, True):
        intersect_raster_list = s1_file_manager.get_s1_intersect_by_tile(tile_name)

    if len(intersect_raster_list) == 0:
        logger.info("No intersection with tile %s", tile_name)
        return []

    dsk, required_products = pipelines.generate_tasks(tile_name, intersect_raster_list,
            debug_otb=debug_otb, dryrun=dryrun, do_watch_ram=do_watch_ram)
    logger.debug('Summary of tasks related to S1 -> S2 transformations of %s', tile_name)
    results = []
    if debug_otb:
        for product, how in reversed(dsk):
            logger.debug('- task: %s <-- %s', product, how)
        logger.info('Executing tasks one after the other for %s (debugging OTB)', tile_name)
        for product, how in reversed(dsk):
            logger.info('- execute: %s <-- %s', product, how)
            if not issubclass(type(how), FirstStep):
                results += [how[0](*list(how)[1:])]
        return results
    else:
        for product, how in dsk.items():
            logger.debug('- task: %s <-- %s', product, how)

        if debug_tasks:
            SimpleComputationGraph().simple_graph(
                    dsk,
                    filename='tasks-%s-%s.svg' % (tile_idx + 1, tile_name))
        logger.info('Start S1 -> S2 transformations for %s', tile_name)
        nb_tries = 2
        for run in range(1, nb_tries+1):
            try:
                results = client.get(dsk, required_products)
                return results
            except KilledWorker as e:
                logger.critical('%s', dir(e))
                logger.exception("Worker %s has been killed when processing %s on %s tile: (%s). Workers will be restarted: %s/%s",
                        e.last_worker.name, e.task, tile_name, e, run, nb_tries)
                # TODO: don't overwrite previous logs
                # And we'll need to use the synchronous=False parameter to be able to check successful executions
                # but then, how do we clean up futures and all??
                client.restart()
                # Update the list of remaining tasks
                if run < nb_tries:
                    dsk, required_products = pipelines.generate_tasks(tile_name, intersect_raster_list,
                            debug_otb=debug_otb, dryrun=dryrun, do_watch_ram=do_watch_ram)
                else:
                    raise


# Main code
@click.command(context_settings=dict(help_option_names=["-h", "--help"]))
@click.version_option()
@click.option(
        "--cache-before-ortho/--no-cache-before-ortho",
        is_flag=True,
        default=False,
        help="""Force to store Calibration|Cutting result on disk before orthorectorectification.

        BEWARE, this option will produce temporary files that you'll need to explicitely delete.""")
@click.option(
        "--searched_items_per_page",
        default=20,
        help="Number of products simultaneously requested by eodag"
        )
@click.option(
        "--dryrun",
        is_flag=True,
        help="Display the processing shall would be realized, but none is done.")
@click.option(
        "--debug-otb",
        is_flag=True,
        help="Investigation mode were OTB Applications are directly used without Dask in order to run them through gdb for instance.")
@click.option(
        "--watch-ram",
        is_flag=True,
        help="Trigger investigation mode for watching memory usage")
@click.option(
        "--graphs", "debug_tasks",
        is_flag=True,
        help="Generate SVG images showing task graphs of the processing flows")
@click.argument('config_filename', type=click.Path(exists=True))
<<<<<<< HEAD
def main(searched_items_per_page, dryrun, debug_otb, watch_ram, debug_tasks, config_filename):
=======
def main(searched_items_per_page, dryrun, debug_otb, debug_tasks, cache_before_ortho, config_filename):
>>>>>>> 28ce1463
    """
      On demand Ortho-rectification of Sentinel-1 data on Sentinel-2 grid.

      It performs the following steps:
      1. Download S1 images from S1 data provider (through eodag)
      2. Calibrate the S1 images to gamma0
      3. Orthorectify S1 images and cut their on geometric tiles
      4. Concatenate images from the same orbit on the same tile
      5. Build mask files

      Parameters have to be set by the user in the S1Processor.cfg file
    """
    config = Configuration(config_filename)
    os.environ["ITK_GLOBAL_DEFAULT_NUMBER_OF_THREADS"] = str(config.OTBThreads)
    global logger
    logger = logging.getLogger('s1tiling')
    with S1FileManager(config) as s1_file_manager:
        tiles_to_process = extract_tiles_to_process(config, s1_file_manager)
        if len(tiles_to_process) == 0:
            logger.critical("No existing tiles found, exiting ...")
            sys.exit(1)

        tiles_to_process_checked, needed_srtm_tiles = check_tiles_to_process(tiles_to_process, s1_file_manager)

        logger.info("%s images to process on %s tiles",
                s1_file_manager.nb_images, tiles_to_process_checked)

        if len(tiles_to_process_checked) == 0:
            logger.critical("No tiles to process, exiting ...")
            sys.exit(1)

        logger.info("Required SRTM tiles: %s", needed_srtm_tiles)

        if not check_srtm_tiles(config, needed_srtm_tiles):
            logger.critical("Some SRTM tiles are missing, exiting ...")
            sys.exit(1)

        if not os.path.exists(config.GeoidFile):
            logger.critical("Geoid file does not exists (%s), exiting ...", config.GeoidFile)
            sys.exit(1)

        # Prepare directories where to store temporary files
        # These directories won't be cleaned up automatically
        S1_tmp_dir = os.path.join(config.tmpdir, 'S1')
        os.makedirs(S1_tmp_dir, exist_ok=True)

        config.tmp_srtm_dir = s1_file_manager.tmpsrtmdir(needed_srtm_tiles)

        pipelines = PipelineDescriptionSequence(config)
        if cache_before_ortho:
            pipelines.register_pipeline([AnalyseBorders, Calibrate, CutBorders], 'PrepareForOrtho', product_required=False)
            pipelines.register_pipeline([OrthoRectify],                          'OrthoRectify',    product_required=False)
        else:
            pipelines.register_pipeline([AnalyseBorders, Calibrate, CutBorders, OrthoRectify], 'FullOrtho', product_required=False)

        pipelines.register_pipeline([Concatenate],                                              product_required=True)
        if config.mask_cond:
            pipelines.register_pipeline([BuildBorderMask, SmoothBorderMask], 'GenerateMask',    product_required=True)

        # filtering_processor = S1FilteringProcessor.S1FilteringProcessor(config)

        if not debug_otb:
            clean_logs(config.log_config, config.nb_procs)
            cluster = LocalCluster(threads_per_worker=1, processes=True, n_workers=config.nb_procs, silence_logs=False)
            client = Client(cluster)
            client.register_worker_callbacks(lambda dask_worker: setup_worker_logs(config.log_config, dask_worker))
        else:
            client = None

        results = []
        for idx, tile_it in enumerate(tiles_to_process_checked):
            with Utils.ExecutionTimer("Processing of tile " + tile_it, True):
                res = process_one_tile(
                        tile_it, idx, len(tiles_to_process_checked),
                        s1_file_manager, pipelines, client,
                        searched_items_per_page=searched_items_per_page,
                        debug_otb=debug_otb, dryrun=dryrun, do_watch_ram=watch_ram, debug_tasks=debug_tasks)
                results += res

        logger.info('Execution report:')
        if results:
            for res in results:
                logger.info(' - %s', res)
        else:
            logger.info(' -> Nothing has been executed')

if __name__ == '__main__':  # Required for Dask: https://github.com/dask/distributed/issues/2422
    main()<|MERGE_RESOLUTION|>--- conflicted
+++ resolved
@@ -304,11 +304,7 @@
         is_flag=True,
         help="Generate SVG images showing task graphs of the processing flows")
 @click.argument('config_filename', type=click.Path(exists=True))
-<<<<<<< HEAD
-def main(searched_items_per_page, dryrun, debug_otb, watch_ram, debug_tasks, config_filename):
-=======
-def main(searched_items_per_page, dryrun, debug_otb, debug_tasks, cache_before_ortho, config_filename):
->>>>>>> 28ce1463
+def main(searched_items_per_page, dryrun, debug_otb, watch_ram, debug_tasks, cache_before_ortho, config_filename):
     """
       On demand Ortho-rectification of Sentinel-1 data on Sentinel-2 grid.
 
