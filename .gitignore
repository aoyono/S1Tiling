--- conflicted
+++ resolved
@@ -16,10 +16,7 @@
 # Binary directory
 BUILD/*
 build/*
-<<<<<<< HEAD
-=======
 _build/
->>>>>>> 0abc6233
 
 #data
 data/Output/*.tif
